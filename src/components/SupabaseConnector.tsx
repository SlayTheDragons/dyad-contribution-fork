import { useEffect, useMemo } from "react";
import { Button } from "@/components/ui/button";

import { Label } from "@/components/ui/label";

import { IpcClient } from "@/ipc/ipc_client";
import { toast } from "sonner";
import { useSettings } from "@/hooks/useSettings";
import { useSupabase } from "@/hooks/useSupabase";
import {
  Select,
  SelectContent,
  SelectItem,
  SelectTrigger,
  SelectValue,
} from "@/components/ui/select";
import {
  Card,
  CardContent,
  CardDescription,
  CardHeader,
  CardTitle,
} from "@/components/ui/card";
import { Skeleton } from "@/components/ui/skeleton";
import { useLoadApp } from "@/hooks/useLoadApp";
import { useDeepLink } from "@/contexts/DeepLinkContext";
import { Badge } from "@/components/ui/badge";

// @ts-ignore
import supabaseLogoLight from "../../assets/supabase/supabase-logo-wordmark--light.svg";
// @ts-ignore
import supabaseLogoDark from "../../assets/supabase/supabase-logo-wordmark--dark.svg";
// @ts-ignore
import connectSupabaseDark from "../../assets/supabase/connect-supabase-dark.svg";
// @ts-ignore
import connectSupabaseLight from "../../assets/supabase/connect-supabase-light.svg";

import { ExternalLink } from "lucide-react";
import { useTheme } from "@/contexts/ThemeContext";

export function SupabaseConnector({ appId }: { appId: number }) {
  const { settings, refreshSettings } = useSettings();
  const { app, refreshApp } = useLoadApp(appId);
  const { lastDeepLink, clearLastDeepLink } = useDeepLink();
  const { isDarkMode } = useTheme();
  const normalizedFiles = useMemo(() => {
    const files = app?.files ?? [];
    return files.map((filePath) => filePath.replace(/\\/g, "/"));
  }, [app?.files]);
  const { functionFolders, sharedModuleFiles } = useMemo(() => {
    const SUPABASE_FUNCTIONS_PREFIX = "supabase/functions/";
    const SUPABASE_SHARED_PREFIX = `${SUPABASE_FUNCTIONS_PREFIX}_shared/`;

    const functionFolderSet = new Set<string>();
    const sharedFiles: string[] = [];

    for (const filePath of normalizedFiles) {
      if (!filePath.startsWith(SUPABASE_FUNCTIONS_PREFIX)) {
        continue;
      }

      if (filePath.startsWith(SUPABASE_SHARED_PREFIX)) {
        const relativeSharedPath = filePath.slice(SUPABASE_SHARED_PREFIX.length);
        if (relativeSharedPath) {
          sharedFiles.push(relativeSharedPath);
        }
        continue;
      }

      const relativePath = filePath.slice(SUPABASE_FUNCTIONS_PREFIX.length);
      if (!relativePath) {
        continue;
      }

<<<<<<< HEAD
      if (!relativePath.includes("/")) {
        continue;
      }

=======
>>>>>>> 224c9fa7
      const [firstSegment] = relativePath.split("/");
      if (!firstSegment) {
        continue;
      }

<<<<<<< HEAD
      functionFolderSet.add(firstSegment);
=======
      if (relativePath.includes("/")) {
        functionFolderSet.add(firstSegment);
      } else {
        functionFolderSet.add(firstSegment.replace(/\.[^.]+$/, ""));
      }
>>>>>>> 224c9fa7
    }

    return {
      functionFolders: Array.from(functionFolderSet).sort((a, b) =>
        a.localeCompare(b),
      ),
      sharedModuleFiles: sharedFiles.sort((a, b) => a.localeCompare(b)),
    };
  }, [normalizedFiles]);
  useEffect(() => {
    const handleDeepLink = async () => {
      if (lastDeepLink?.type === "supabase-oauth-return") {
        await refreshSettings();
        await refreshApp();
        clearLastDeepLink();
      }
    };
    handleDeepLink();
  }, [lastDeepLink?.timestamp]);
  const {
    projects,
    loading,
    error,
    loadProjects,
    branches,
    loadBranches,
    setAppProject,
    unsetAppProject,
  } = useSupabase();
  const currentProjectId = app?.supabaseProjectId;

  useEffect(() => {
    // Load projects when the component mounts and user is connected
    if (settings?.supabase?.accessToken) {
      loadProjects();
    }
  }, [settings?.supabase?.accessToken, loadProjects]);

  const handleProjectSelect = async (projectId: string) => {
    try {
      await setAppProject({ projectId, appId });
      toast.success("Project connected to app successfully");
      await refreshApp();
    } catch (error) {
      toast.error("Failed to connect project to app: " + error);
    }
  };

  const projectIdForBranches =
    app?.supabaseParentProjectId || app?.supabaseProjectId;
  useEffect(() => {
    if (projectIdForBranches) {
      loadBranches(projectIdForBranches);
    }
  }, [projectIdForBranches, loadBranches]);

  const handleUnsetProject = async () => {
    try {
      await unsetAppProject(appId);
      toast.success("Project disconnected from app successfully");
      await refreshApp();
    } catch (error) {
      console.error("Failed to disconnect project:", error);
      toast.error("Failed to disconnect project from app");
    }
  };

  if (settings?.supabase?.accessToken) {
    if (app?.supabaseProjectName) {
      return (
        <Card className="mt-1">
          <CardHeader>
            <CardTitle className="flex items-center justify-between">
              Supabase Project{" "}
              <Button
                variant="outline"
                onClick={() => {
                  IpcClient.getInstance().openExternalUrl(
                    `https://supabase.com/dashboard/project/${app.supabaseProjectId}`,
                  );
                }}
                className="ml-2 px-2 py-1"
                style={{ display: "inline-flex", alignItems: "center" }}
                asChild
              >
                <div className="flex items-center gap-2">
                  <img
                    src={isDarkMode ? supabaseLogoDark : supabaseLogoLight}
                    alt="Supabase Logo"
                    style={{ height: 20, width: "auto", marginRight: 4 }}
                  />
                  <ExternalLink className="h-4 w-4" />
                </div>
              </Button>
            </CardTitle>
            <CardDescription>
              This app is connected to project: {app.supabaseProjectName}
            </CardDescription>
          </CardHeader>
          <CardContent>
            <div className="space-y-4">
              <div className="space-y-2">
                <Label htmlFor="supabase-branch-select">Database Branch</Label>
                <Select
                  value={app.supabaseProjectId || ""}
                  onValueChange={async (supabaseBranchProjectId) => {
                    try {
                      const branch = branches.find(
                        (b) => b.projectRef === supabaseBranchProjectId,
                      );
                      if (!branch) {
                        throw new Error("Branch not found");
                      }
                      await setAppProject({
                        projectId: branch.projectRef,
                        parentProjectId: branch.parentProjectRef,
                        appId,
                      });
                      toast.success("Branch selected");
                      await refreshApp();
                    } catch (error) {
                      toast.error("Failed to set branch: " + error);
                    }
                  }}
                  disabled={loading}
                >
                  <SelectTrigger
                    id="supabase-branch-select"
                    data-testid="supabase-branch-select"
                  >
                    <SelectValue placeholder="Select a branch" />
                  </SelectTrigger>
                  <SelectContent>
                    {branches.map((branch) => (
                      <SelectItem
                        key={branch.projectRef}
                        value={branch.projectRef}
                      >
                        {branch.name}
                        {branch.isDefault && " (Default)"}
                      </SelectItem>
                    ))}
                  </SelectContent>
                </Select>
              </div>

              <Button variant="destructive" onClick={handleUnsetProject}>
                Disconnect Project
              </Button>

              <SupabaseFunctionsOverview
                functionFolders={functionFolders}
                sharedModuleFiles={sharedModuleFiles}
              />
            </div>
          </CardContent>
        </Card>
      );
    }
    return (
      <Card className="mt-1">
        <CardHeader>
          <CardTitle>Supabase Projects</CardTitle>
          <CardDescription>
            Select a Supabase project to connect to this app
          </CardDescription>
        </CardHeader>
        <CardContent>
          {loading ? (
            <div className="space-y-2">
              <Skeleton className="h-4 w-full" />
              <Skeleton className="h-10 w-full" />
            </div>
          ) : error ? (
            <div className="text-red-500">
              Error loading projects: {error.message}
              <Button
                variant="outline"
                className="mt-2"
                onClick={() => loadProjects()}
              >
                Retry
              </Button>
            </div>
          ) : (
            <div className="space-y-4">
              {projects.length === 0 ? (
                <p className="text-sm text-gray-500">
                  No projects found in your Supabase account.
                </p>
              ) : (
                <>
                  <div className="space-y-2">
                    <Label htmlFor="project-select">Project</Label>
                    <Select
                      value={currentProjectId || ""}
                      onValueChange={handleProjectSelect}
                    >
                      <SelectTrigger id="project-select">
                        <SelectValue placeholder="Select a project" />
                      </SelectTrigger>
                      <SelectContent>
                        {projects.map((project) => (
                          <SelectItem key={project.id} value={project.id}>
                            {project.name || project.id}
                          </SelectItem>
                        ))}
                      </SelectContent>
                    </Select>
                  </div>

                  {currentProjectId && (
                    <div className="text-sm text-gray-500">
                      This app is connected to project:{" "}
                      {projects.find((p) => p.id === currentProjectId)?.name ||
                        currentProjectId}
                    </div>
                  )}
                </>
              )}
              <SupabaseFunctionsOverview
                functionFolders={functionFolders}
                sharedModuleFiles={sharedModuleFiles}
              />
            </div>
          )}
        </CardContent>
      </Card>
    );
  }

  return (
    <div className="flex flex-col space-y-4 p-4 border rounded-md">
      <div className="flex flex-col md:flex-row items-center justify-between">
        <h2 className="text-lg font-medium">Integrations</h2>
        <img
          onClick={async () => {
            if (settings?.isTestMode) {
              await IpcClient.getInstance().fakeHandleSupabaseConnect({
                appId,
                fakeProjectId: "fake-project-id",
              });
            } else {
              await IpcClient.getInstance().openExternalUrl(
                "https://supabase-oauth.dyad.sh/api/connect-supabase/login",
              );
            }
          }}
          src={isDarkMode ? connectSupabaseDark : connectSupabaseLight}
          alt="Connect to Supabase"
          className="w-full h-10 min-h-8 min-w-20 cursor-pointer"
          data-testid="connect-supabase-button"
          // className="h-10"
        />
      </div>
    </div>
  );
}

interface SupabaseFunctionsOverviewProps {
  functionFolders: string[];
  sharedModuleFiles: string[];
}

function SupabaseFunctionsOverview({
  functionFolders,
  sharedModuleFiles,
}: SupabaseFunctionsOverviewProps) {
  const hasFunctions = functionFolders.length > 0;
  const hasSharedModules = sharedModuleFiles.length > 0;

  if (!hasFunctions && !hasSharedModules) {
    return (
      <div className="rounded-md border border-dashed px-3 py-2 text-xs text-muted-foreground">
        No Supabase Edge function code yet. Create folders under
        <code className="mx-1">supabase/functions</code> or helpers inside
        <code className="mx-1">supabase/functions/_shared</code> to get started.
      </div>
    );
  }

  return (
    <div className="space-y-3 rounded-md border bg-muted/40 p-3">
      <div className="space-y-1">
        <p className="text-sm font-medium">Supabase Edge function overview</p>
        <p className="text-xs text-muted-foreground">
          Files inside
          <code className="mx-1">supabase/functions/_shared</code>
          are bundled into every deployed function, so Dyad and you can reuse
          helpers across all Edge functions.
        </p>
      </div>

      {hasFunctions && (
        <div className="space-y-1">
          <div className="text-xs font-semibold uppercase tracking-wide text-muted-foreground">
            Function folders
          </div>
          <div className="flex flex-wrap gap-1">
            {functionFolders.map((folder) => (
              <Badge key={folder} variant="secondary">
                {folder}
              </Badge>
            ))}
          </div>
        </div>
      )}

      <div className="space-y-1">
        <div className="text-xs font-semibold uppercase tracking-wide text-muted-foreground">
          Shared modules
        </div>
        {hasSharedModules ? (
          <ul className="space-y-1 text-xs text-muted-foreground">
            {sharedModuleFiles.map((file) => (
              <li key={file}>
                <code>{file}</code>
              </li>
            ))}
          </ul>
        ) : (
          <p className="text-xs text-muted-foreground">
            No shared helpers yet. Add files under
            <code className="mx-1">_shared</code> to make utilities available to
            every function.
          </p>
        )}
      </div>
    </div>
  );
}<|MERGE_RESOLUTION|>--- conflicted
+++ resolved
@@ -72,27 +72,16 @@
         continue;
       }
 
-<<<<<<< HEAD
-      if (!relativePath.includes("/")) {
-        continue;
-      }
-
-=======
->>>>>>> 224c9fa7
       const [firstSegment] = relativePath.split("/");
       if (!firstSegment) {
         continue;
       }
 
-<<<<<<< HEAD
-      functionFolderSet.add(firstSegment);
-=======
       if (relativePath.includes("/")) {
         functionFolderSet.add(firstSegment);
       } else {
         functionFolderSet.add(firstSegment.replace(/\.[^.]+$/, ""));
       }
->>>>>>> 224c9fa7
     }
 
     return {
