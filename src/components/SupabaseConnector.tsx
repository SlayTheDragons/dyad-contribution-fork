import { useEffect, useMemo } from "react";
import { Button } from "@/components/ui/button";

import { Label } from "@/components/ui/label";

import { IpcClient } from "@/ipc/ipc_client";
import { toast } from "sonner";
import { useSettings } from "@/hooks/useSettings";
import { useSupabase } from "@/hooks/useSupabase";
import {
  Select,
  SelectContent,
  SelectItem,
  SelectTrigger,
  SelectValue,
} from "@/components/ui/select";
import {
  Card,
  CardContent,
  CardDescription,
  CardHeader,
  CardTitle,
} from "@/components/ui/card";
import { Skeleton } from "@/components/ui/skeleton";
import { useLoadApp } from "@/hooks/useLoadApp";
import { useDeepLink } from "@/contexts/DeepLinkContext";
import { Badge } from "@/components/ui/badge";

// @ts-ignore
import supabaseLogoLight from "../../assets/supabase/supabase-logo-wordmark--light.svg";
// @ts-ignore
import supabaseLogoDark from "../../assets/supabase/supabase-logo-wordmark--dark.svg";
// @ts-ignore
import connectSupabaseDark from "../../assets/supabase/connect-supabase-dark.svg";
// @ts-ignore
import connectSupabaseLight from "../../assets/supabase/connect-supabase-light.svg";

import { ExternalLink } from "lucide-react";
import { useTheme } from "@/contexts/ThemeContext";

export function SupabaseConnector({ appId }: { appId: number }) {
  const { settings, refreshSettings } = useSettings();
  const { app, refreshApp } = useLoadApp(appId);
  const { lastDeepLink, clearLastDeepLink } = useDeepLink();
  const { isDarkMode } = useTheme();
  const normalizedFiles = useMemo(() => {
    const files = app?.files ?? [];
    return files.map((filePath) => filePath.replace(/\\/g, "/"));
  }, [app?.files]);
  const { functionFolders, sharedModuleFiles } = useMemo(() => {
    const SUPABASE_FUNCTIONS_PREFIX = "supabase/functions/";
    const SUPABASE_SHARED_PREFIX = `${SUPABASE_FUNCTIONS_PREFIX}_shared/`;

    const functionFolderSet = new Set<string>();
    const sharedFiles: string[] = [];

    for (const filePath of normalizedFiles) {
      if (!filePath.startsWith(SUPABASE_FUNCTIONS_PREFIX)) {
        continue;
      }

      if (filePath.startsWith(SUPABASE_SHARED_PREFIX)) {
        const relativeSharedPath = filePath.slice(SUPABASE_SHARED_PREFIX.length);
        if (relativeSharedPath) {
          sharedFiles.push(relativeSharedPath);
        }
        continue;
      }

      const relativePath = filePath.slice(SUPABASE_FUNCTIONS_PREFIX.length);
      if (!relativePath) {
        continue;
      }

<<<<<<< HEAD
      if (!relativePath.includes("/")) {
        continue;
      }

=======
>>>>>>> 86bf298d
      const [firstSegment] = relativePath.split("/");
      if (!firstSegment) {
        continue;
      }

<<<<<<< HEAD
      functionFolderSet.add(firstSegment);
=======
      if (relativePath.includes("/")) {
        functionFolderSet.add(firstSegment);
      } else {
        functionFolderSet.add(firstSegment.replace(/\.[^.]+$/, ""));
      }
>>>>>>> 86bf298d
    }

    return {
      functionFolders: Array.from(functionFolderSet).sort((a, b) =>
        a.localeCompare(b),
      ),
      sharedModuleFiles: sharedFiles.sort((a, b) => a.localeCompare(b)),
    };
  }, [normalizedFiles]);
  useEffect(() => {
    const handleDeepLink = async () => {
      if (lastDeepLink?.type === "supabase-oauth-return") {
        await refreshSettings();
        await refreshApp();
        clearLastDeepLink();
      }
    };
    handleDeepLink();
  }, [lastDeepLink?.timestamp]);
  const {
    projects,
    loading,
    error,
    loadProjects,
    branches,
    loadBranches,
    setAppProject,
    unsetAppProject,
  } = useSupabase();
  const currentProjectId = app?.supabaseProjectId;

  useEffect(() => {
    // Load projects when the component mounts and user is connected
    if (settings?.supabase?.accessToken) {
      loadProjects();
    }
  }, [settings?.supabase?.accessToken, loadProjects]);

  const handleProjectSelect = async (projectId: string) => {
    try {
      await setAppProject({ projectId, appId });
      toast.success("Project connected to app successfully");
      await refreshApp();
    } catch (error) {
      toast.error("Failed to connect project to app: " + error);
    }
  };

  const projectIdForBranches =
    app?.supabaseParentProjectId || app?.supabaseProjectId;
  useEffect(() => {
    if (projectIdForBranches) {
      loadBranches(projectIdForBranches);
    }
  }, [projectIdForBranches, loadBranches]);

  const handleUnsetProject = async () => {
    try {
      await unsetAppProject(appId);
      toast.success("Project disconnected from app successfully");
      await refreshApp();
    } catch (error) {
      console.error("Failed to disconnect project:", error);
      toast.error("Failed to disconnect project from app");
    }
  };

  if (settings?.supabase?.accessToken) {
    if (app?.supabaseProjectName) {
      return (
        <Card className="mt-1">
          <CardHeader>
            <CardTitle className="flex items-center justify-between">
              Supabase Project{" "}
              <Button
                variant="outline"
                onClick={() => {
                  IpcClient.getInstance().openExternalUrl(
                    `https://supabase.com/dashboard/project/${app.supabaseProjectId}`,
                  );
                }}
                className="ml-2 px-2 py-1"
                style={{ display: "inline-flex", alignItems: "center" }}
                asChild
              >
                <div className="flex items-center gap-2">
                  <img
                    src={isDarkMode ? supabaseLogoDark : supabaseLogoLight}
                    alt="Supabase Logo"
                    style={{ height: 20, width: "auto", marginRight: 4 }}
                  />
                  <ExternalLink className="h-4 w-4" />
                </div>
              </Button>
            </CardTitle>
            <CardDescription>
              This app is connected to project: {app.supabaseProjectName}
            </CardDescription>
          </CardHeader>
          <CardContent>
            <div className="space-y-4">
              <div className="space-y-2">
                <Label htmlFor="supabase-branch-select">Database Branch</Label>
                <Select
                  value={app.supabaseProjectId || ""}
                  onValueChange={async (supabaseBranchProjectId) => {
                    try {
                      const branch = branches.find(
                        (b) => b.projectRef === supabaseBranchProjectId,
                      );
                      if (!branch) {
                        throw new Error("Branch not found");
                      }
                      await setAppProject({
                        projectId: branch.projectRef,
                        parentProjectId: branch.parentProjectRef,
                        appId,
                      });
                      toast.success("Branch selected");
                      await refreshApp();
                    } catch (error) {
                      toast.error("Failed to set branch: " + error);
                    }
                  }}
                  disabled={loading}
                >
                  <SelectTrigger
                    id="supabase-branch-select"
                    data-testid="supabase-branch-select"
                  >
                    <SelectValue placeholder="Select a branch" />
                  </SelectTrigger>
                  <SelectContent>
                    {branches.map((branch) => (
                      <SelectItem
                        key={branch.projectRef}
                        value={branch.projectRef}
                      >
                        {branch.name}
                        {branch.isDefault && " (Default)"}
                      </SelectItem>
                    ))}
                  </SelectContent>
                </Select>
              </div>

              <Button variant="destructive" onClick={handleUnsetProject}>
                Disconnect Project
              </Button>

              <SupabaseFunctionsOverview
                functionFolders={functionFolders}
                sharedModuleFiles={sharedModuleFiles}
              />
            </div>
          </CardContent>
        </Card>
      );
    }
    return (
      <Card className="mt-1">
        <CardHeader>
          <CardTitle>Supabase Projects</CardTitle>
          <CardDescription>
            Select a Supabase project to connect to this app
          </CardDescription>
        </CardHeader>
        <CardContent>
          {loading ? (
            <div className="space-y-2">
              <Skeleton className="h-4 w-full" />
              <Skeleton className="h-10 w-full" />
            </div>
          ) : error ? (
            <div className="text-red-500">
              Error loading projects: {error.message}
              <Button
                variant="outline"
                className="mt-2"
                onClick={() => loadProjects()}
              >
                Retry
              </Button>
            </div>
          ) : (
            <div className="space-y-4">
              {projects.length === 0 ? (
                <p className="text-sm text-gray-500">
                  No projects found in your Supabase account.
                </p>
              ) : (
                <>
                  <div className="space-y-2">
                    <Label htmlFor="project-select">Project</Label>
                    <Select
                      value={currentProjectId || ""}
                      onValueChange={handleProjectSelect}
                    >
                      <SelectTrigger id="project-select">
                        <SelectValue placeholder="Select a project" />
                      </SelectTrigger>
                      <SelectContent>
                        {projects.map((project) => (
                          <SelectItem key={project.id} value={project.id}>
                            {project.name || project.id}
                          </SelectItem>
                        ))}
                      </SelectContent>
                    </Select>
                  </div>

                  {currentProjectId && (
                    <div className="text-sm text-gray-500">
                      This app is connected to project:{" "}
                      {projects.find((p) => p.id === currentProjectId)?.name ||
                        currentProjectId}
                    </div>
                  )}
                </>
              )}
              <SupabaseFunctionsOverview
                functionFolders={functionFolders}
                sharedModuleFiles={sharedModuleFiles}
              />
            </div>
          )}
        </CardContent>
      </Card>
    );
  }

  return (
    <div className="flex flex-col space-y-4 p-4 border rounded-md">
      <div className="flex flex-col md:flex-row items-center justify-between">
        <h2 className="text-lg font-medium">Integrations</h2>
        <img
          onClick={async () => {
            if (settings?.isTestMode) {
              await IpcClient.getInstance().fakeHandleSupabaseConnect({
                appId,
                fakeProjectId: "fake-project-id",
              });
            } else {
              await IpcClient.getInstance().openExternalUrl(
                "https://supabase-oauth.dyad.sh/api/connect-supabase/login",
              );
            }
          }}
          src={isDarkMode ? connectSupabaseDark : connectSupabaseLight}
          alt="Connect to Supabase"
          className="w-full h-10 min-h-8 min-w-20 cursor-pointer"
          data-testid="connect-supabase-button"
          // className="h-10"
        />
      </div>
    </div>
  );
}

interface SupabaseFunctionsOverviewProps {
  functionFolders: string[];
  sharedModuleFiles: string[];
}

function SupabaseFunctionsOverview({
  functionFolders,
  sharedModuleFiles,
}: SupabaseFunctionsOverviewProps) {
  const hasFunctions = functionFolders.length > 0;
  const hasSharedModules = sharedModuleFiles.length > 0;

  if (!hasFunctions && !hasSharedModules) {
    return (
      <div className="rounded-md border border-dashed px-3 py-2 text-xs text-muted-foreground">
        No Supabase Edge function code yet. Create folders under
        <code className="mx-1">supabase/functions</code> or helpers inside
        <code className="mx-1">supabase/functions/_shared</code> to get started.
      </div>
    );
  }

  return (
    <div className="space-y-3 rounded-md border bg-muted/40 p-3">
      <div className="space-y-1">
        <p className="text-sm font-medium">Supabase Edge function overview</p>
        <p className="text-xs text-muted-foreground">
          Files inside
          <code className="mx-1">supabase/functions/_shared</code>
          are bundled into every deployed function, so Dyad and you can reuse
          helpers across all Edge functions.
        </p>
      </div>

      {hasFunctions && (
        <div className="space-y-1">
          <div className="text-xs font-semibold uppercase tracking-wide text-muted-foreground">
            Function folders
          </div>
          <div className="flex flex-wrap gap-1">
            {functionFolders.map((folder) => (
              <Badge key={folder} variant="secondary">
                {folder}
              </Badge>
            ))}
          </div>
        </div>
      )}

      <div className="space-y-1">
        <div className="text-xs font-semibold uppercase tracking-wide text-muted-foreground">
          Shared modules
        </div>
        {hasSharedModules ? (
          <ul className="space-y-1 text-xs text-muted-foreground">
            {sharedModuleFiles.map((file) => (
              <li key={file}>
                <code>{file}</code>
              </li>
            ))}
          </ul>
        ) : (
          <p className="text-xs text-muted-foreground">
            No shared helpers yet. Add files under
            <code className="mx-1">_shared</code> to make utilities available to
            every function.
          </p>
        )}
      </div>
    </div>
  );
}<|MERGE_RESOLUTION|>--- conflicted
+++ resolved
@@ -72,27 +72,16 @@
         continue;
       }
 
-<<<<<<< HEAD
-      if (!relativePath.includes("/")) {
-        continue;
-      }
-
-=======
->>>>>>> 86bf298d
       const [firstSegment] = relativePath.split("/");
       if (!firstSegment) {
         continue;
       }
 
-<<<<<<< HEAD
-      functionFolderSet.add(firstSegment);
-=======
       if (relativePath.includes("/")) {
         functionFolderSet.add(firstSegment);
       } else {
         functionFolderSet.add(firstSegment.replace(/\.[^.]+$/, ""));
       }
->>>>>>> 86bf298d
     }
 
     return {
